--- conflicted
+++ resolved
@@ -49,9 +49,6 @@
             #[cfg(feature = "tls")]
             Streams::TcpTls(framed_read, _) => framed_read.next().await,
         } {
-<<<<<<< HEAD
-            println!("Received result {value:?}");
-=======
             match &value {
                 Ok(Value::Array(Array::Vec(array))) => {
                     if array.len() > 100 {
@@ -62,7 +59,6 @@
                 },
                 _ => println!("Received result {value:?}")
             }
->>>>>>> 0e6f4a0f
             Some(value)
         } else {
             None
